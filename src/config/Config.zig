--- conflicted
+++ resolved
@@ -1328,7 +1328,6 @@
 /// does not apply to tabs, splits, etc. However, this setting will apply to all
 /// new windows, not just the first one.
 ///
-<<<<<<< HEAD
 /// Allowable values are:
 ///
 ///   * `false` - Don't start in fullscreen (default)
@@ -1350,12 +1349,6 @@
 /// is set to `false`, because native fullscreen on macOS requires window
 /// decorations.
 fullscreen: Fullscreen = .false,
-=======
-/// On macOS, this setting does not work if window-decoration is set to
-/// "none", because native fullscreen on macOS requires window decorations
-/// to be set.
-fullscreen: bool = false,
->>>>>>> 7a1ff777
 
 /// The title Ghostty will use for the window. This will force the title of the
 /// window to be this title at all times and Ghostty will ignore any set title
