// NOTE: This is in a separate file because our build depends on it and
// we want to minimize the transitive dependencies of the build binary
// itself.

/// Supported locales for the application. This must be kept up to date
/// with the translations available in the `po/` directory; this is used
/// by our build process as well runtime libghostty APIs.
///
/// The order also matters. For incomplete locale information (i.e. only
/// a language code available), the first match is used. For example, if
/// we know the user requested `zh` but has no script code, then we'd pick
/// the first locale that matches `zh`.
///
/// For ordering, we prefer:
///
///   1. The most common locales first, since there are places in the code
///      where we do linear searches for a locale and we want to minimize
///      the number of iterations for the common case.
///
///   2. Alphabetical for otherwise equally common locales.
///
///   3. Most preferred locale for a language without a country code.
///
/// Note for "most common" locales, this is subjective and based on
/// the perceived userbase of Ghostty, which may not be representative
/// of general populations or global language distribution. Also note
/// that ordering may be weird when we first merge a new locale since
/// we don't have a good way to determine this. We can always reorder
/// with some data.
pub const locales = [_][:0]const u8{
    "zh_CN.UTF-8",
    "de_DE.UTF-8",
    "fr_FR.UTF-8",
    "ja_JP.UTF-8",
    "nl_NL.UTF-8",
    "nb_NO.UTF-8",
    "ru_RU.UTF-8",
    "uk_UA.UTF-8",
    "pl_PL.UTF-8",
    "ko_KR.UTF-8",
    "mk_MK.UTF-8",
    "tr_TR.UTF-8",
    "id_ID.UTF-8",
    "es_BO.UTF-8",
    "es_AR.UTF-8",
    "pt_BR.UTF-8",
    "ca_ES.UTF-8",
    "it_IT.UTF-8",
    "bg_BG.UTF-8",
    "ga_IE.UTF-8",
    "hu_HU.UTF-8",
    "he_IL.UTF-8",
    "zh_TW.UTF-8",
    "hr_HR.UTF-8",
<<<<<<< HEAD
    "vi_VN.UTF-8",
=======
    "lt_LT.UTF-8",
>>>>>>> 9dc2e597
};<|MERGE_RESOLUTION|>--- conflicted
+++ resolved
@@ -52,9 +52,6 @@
     "he_IL.UTF-8",
     "zh_TW.UTF-8",
     "hr_HR.UTF-8",
-<<<<<<< HEAD
     "vi_VN.UTF-8",
-=======
     "lt_LT.UTF-8",
->>>>>>> 9dc2e597
 };