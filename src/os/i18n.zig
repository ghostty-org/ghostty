--- conflicted
+++ resolved
@@ -49,11 +49,7 @@
     "ca_ES.UTF-8",
     "bg_BG.UTF-8",
     "ga_IE.UTF-8",
-<<<<<<< HEAD
-    "hu_HU.UTF-8",
-=======
     "he_IL.UTF-8",
->>>>>>> c014dd79
 };
 
 /// Set for faster membership lookup of locales.
