const std = @import("std");
const builtin = @import("builtin");
const build_config = @import("../build_config.zig");
const locales = @import("i18n_locales.zig");

const log = std.log.scoped(.i18n);

<<<<<<< HEAD
/// Supported locales for the application. This must be kept up to date
/// with the translations available in the `po/` directory; this is used
/// by our build process as well runtime libghostty APIs.
///
/// The order also matters. For incomplete locale information (i.e. only
/// a language code available), the first match is used. For example, if
/// we know the user requested `zh` but has no script code, then we'd pick
/// the first locale that matches `zh`.
///
/// For ordering, we prefer:
///
///   1. The most common locales first, since there are places in the code
///      where we do linear searches for a locale and we want to minimize
///      the number of iterations for the common case.
///
///   2. Alphabetical for otherwise equally common locales.
///
///   3. Most preferred locale for a language without a country code.
///
/// Note for "most common" locales, this is subjective and based on
/// the perceived userbase of Ghostty, which may not be representative
/// of general populations or global language distribution. Also note
/// that ordering may be weird when we first merge a new locale since
/// we don't have a good way to determine this. We can always reorder
/// with some data.
pub const locales = [_][:0]const u8{
    "zh_CN.UTF-8",
    "de_DE.UTF-8",
    "fr_FR.UTF-8",
    "ja_JP.UTF-8",
    "nl_NL.UTF-8",
    "nb_NO.UTF-8",
    "ru_RU.UTF-8",
    "uk_UA.UTF-8",
    "pl_PL.UTF-8",
    "ko_KR.UTF-8",
    "mk_MK.UTF-8",
    "tr_TR.UTF-8",
    "id_ID.UTF-8",
    "es_BO.UTF-8",
    "es_AR.UTF-8",
    "pt_BR.UTF-8",
    "ca_ES.UTF-8",
    "it_IT.UTF-8",
    "lt_LT.UTF-8",
    "bg_BG.UTF-8",
    "ga_IE.UTF-8",
    "hu_HU.UTF-8",
    "he_IL.UTF-8",
};

=======
>>>>>>> 67ece534
/// Set for faster membership lookup of locales.
pub const locales_map = map: {
    var kvs: [locales.len]struct { []const u8 } = undefined;
    for (locales, 0..) |locale, i| kvs[i] = .{locale};
    break :map std.StaticStringMap(void).initComptime(kvs);
};

pub const InitError = error{
    InvalidResourcesDir,
    OutOfMemory,
};

/// Initialize i18n support for the application. This should be
/// called automatically by the global state initialization
/// in global.zig.
///
/// This calls `bindtextdomain` for gettext with the proper directory
/// of translations. This does NOT call `textdomain` as we don't
/// want to set the domain for the entire application since this is also
/// used by libghostty.
pub fn init(resources_dir: []const u8) InitError!void {
    if (comptime !build_config.i18n) return;

    switch (builtin.os.tag) {
        // i18n is unsupported on Windows
        .windows => return,

        else => {
            // Our resources dir is always nested below the share dir that
            // is standard for translations.
            const share_dir = std.fs.path.dirname(resources_dir) orelse
                return error.InvalidResourcesDir;

            // Build our locale path
            var buf: [std.fs.max_path_bytes]u8 = undefined;
            const path = std.fmt.bufPrintZ(&buf, "{s}/locale", .{share_dir}) catch
                return error.OutOfMemory;

            // Bind our bundle ID to the given locale path
            log.debug("binding domain={s} path={s}", .{ build_config.bundle_id, path });
            _ = bindtextdomain(build_config.bundle_id, path.ptr) orelse
                return error.OutOfMemory;
        },
    }
}

/// Set the global gettext domain to our bundle ID, allowing unqualified
/// `gettext` (`_`) calls to look up translations for our application.
///
/// This should only be called for apprts that are fully owning the
/// Ghostty application. This should not be called for libghostty users.
pub fn initGlobalDomain() error{OutOfMemory}!void {
    if (comptime !build_config.i18n) return;
    _ = textdomain(build_config.bundle_id) orelse return error.OutOfMemory;
}

/// Translate a message for the Ghostty domain.
pub fn _(msgid: [*:0]const u8) [*:0]const u8 {
    if (comptime !build_config.i18n) return msgid;
    return dgettext(build_config.bundle_id, msgid);
}

/// Canonicalize a locale name from a platform-specific value to
/// a POSIX-compliant value. This is a thin layer over the unexported
/// gnulib-lib function in gettext that does this already.
///
/// The gnulib-lib function modifies the buffer in place but has
/// zero bounds checking, so we do a bit extra to ensure we don't
/// overflow the buffer. This is likely slightly more expensive but
/// this isn't a hot path so it should be fine.
///
/// The buffer must be at least 16 bytes long. This ensures we can
/// fit the longest possible hardcoded locale name. Additionally,
/// it should be at least as long as locale in case the locale
/// is unchanged.
///
/// Here is the logic for macOS, but other platforms also have
/// their own canonicalization logic:
///
/// https://github.com/coreutils/gnulib/blob/5b92dd0a45c8d27f13a21076b57095ea5e220870/lib/localename.c#L1171
pub fn canonicalizeLocale(
    buf: []u8,
    locale: []const u8,
) error{NoSpaceLeft}![:0]const u8 {
    if (comptime !build_config.i18n) {
        if (buf.len < locale.len + 1) return error.NoSpaceLeft;
        @memcpy(buf[0..locale.len], locale);
        buf[locale.len] = 0;
        return buf[0..locale.len :0];
    }

    // Fix zh locales for macOS
    if (fixZhLocale(locale)) |fixed| {
        if (buf.len < fixed.len + 1) return error.NoSpaceLeft;
        @memcpy(buf[0..fixed.len], fixed);
        buf[fixed.len] = 0;
        return buf[0..fixed.len :0];
    }

    // Buffer must be 16 or at least as long as the locale and null term
    if (buf.len < @max(16, locale.len + 1)) return error.NoSpaceLeft;

    // Copy our locale into the buffer since it modifies in place.
    // This must be null-terminated.
    @memcpy(buf[0..locale.len], locale);
    buf[locale.len] = 0;

    _libintl_locale_name_canonicalize(buf[0..locale.len :0]);

    // Convert the null-terminated result buffer into a slice. We
    // need to search for the null terminator and slice it back.
    // We have to use `buf` since `slice` len will exclude the
    // null.
    const slice = std.mem.sliceTo(buf, 0);
    return buf[0..slice.len :0];
}

/// Handles some zh locales canonicalization because internal libintl
/// canonicalization function doesn't handle correctly in these cases.
fn fixZhLocale(locale: []const u8) ?[:0]const u8 {
    var it = std.mem.splitScalar(u8, locale, '-');
    const name = it.next() orelse return null;
    if (!std.mem.eql(u8, name, "zh")) return null;

    const script = it.next() orelse return null;
    const region = it.next() orelse return null;

    if (std.mem.eql(u8, script, "Hans")) {
        if (std.mem.eql(u8, region, "SG")) return "zh_SG";
        return "zh_CN";
    }

    if (std.mem.eql(u8, script, "Hant")) {
        if (std.mem.eql(u8, region, "MO")) return "zh_MO";
        if (std.mem.eql(u8, region, "HK")) return "zh_HK";
        return "zh_TW";
    }

    return null;
}

/// This can be called at any point a compile-time-known locale is
/// available. This will use comptime to verify the locale is supported.
pub fn staticLocale(comptime v: [*:0]const u8) [*:0]const u8 {
    comptime {
        for (locales) |locale| {
            if (std.mem.eql(u8, locale, v)) {
                return locale;
            }
        }

        @compileError("unsupported locale");
    }
}

// Manually include function definitions for the gettext functions
// as libintl.h isn't always easily available (e.g. in musl)
extern fn bindtextdomain(domainname: [*:0]const u8, dirname: [*:0]const u8) ?[*:0]const u8;
extern fn textdomain(domainname: [*:0]const u8) ?[*:0]const u8;
extern fn dgettext(domainname: [*:0]const u8, msgid: [*:0]const u8) [*:0]const u8;

// This is only available if we're building libintl from source
// since its otherwise not exported. We only need it on macOS
// currently but probably will on Windows as well.
extern fn _libintl_locale_name_canonicalize(name: [*:0]u8) void;

test "canonicalizeLocale darwin" {
    if (!builtin.target.os.tag.isDarwin()) return error.SkipZigTest;

    const testing = std.testing;
    var buf: [256]u8 = undefined;
    try testing.expectEqualStrings("en_US", try canonicalizeLocale(&buf, "en_US"));
    try testing.expectEqualStrings("zh_CN", try canonicalizeLocale(&buf, "zh-Hans"));
    try testing.expectEqualStrings("zh_TW", try canonicalizeLocale(&buf, "zh-Hant"));

    try testing.expectEqualStrings("zh_CN", try canonicalizeLocale(&buf, "zh-Hans-CN"));
    try testing.expectEqualStrings("zh_SG", try canonicalizeLocale(&buf, "zh-Hans-SG"));
    try testing.expectEqualStrings("zh_TW", try canonicalizeLocale(&buf, "zh-Hant-TW"));
    try testing.expectEqualStrings("zh_HK", try canonicalizeLocale(&buf, "zh-Hant-HK"));
    try testing.expectEqualStrings("zh_MO", try canonicalizeLocale(&buf, "zh-Hant-MO"));

    // This is just an edge case I want to make sure we're aware of:
    // canonicalizeLocale does not handle encodings and will turn them into
    // underscores. We should parse them out before calling this function.
    try testing.expectEqualStrings("en_US.UTF_8", try canonicalizeLocale(&buf, "en_US.UTF-8"));
}<|MERGE_RESOLUTION|>--- conflicted
+++ resolved
@@ -5,60 +5,6 @@
 
 const log = std.log.scoped(.i18n);
 
-<<<<<<< HEAD
-/// Supported locales for the application. This must be kept up to date
-/// with the translations available in the `po/` directory; this is used
-/// by our build process as well runtime libghostty APIs.
-///
-/// The order also matters. For incomplete locale information (i.e. only
-/// a language code available), the first match is used. For example, if
-/// we know the user requested `zh` but has no script code, then we'd pick
-/// the first locale that matches `zh`.
-///
-/// For ordering, we prefer:
-///
-///   1. The most common locales first, since there are places in the code
-///      where we do linear searches for a locale and we want to minimize
-///      the number of iterations for the common case.
-///
-///   2. Alphabetical for otherwise equally common locales.
-///
-///   3. Most preferred locale for a language without a country code.
-///
-/// Note for "most common" locales, this is subjective and based on
-/// the perceived userbase of Ghostty, which may not be representative
-/// of general populations or global language distribution. Also note
-/// that ordering may be weird when we first merge a new locale since
-/// we don't have a good way to determine this. We can always reorder
-/// with some data.
-pub const locales = [_][:0]const u8{
-    "zh_CN.UTF-8",
-    "de_DE.UTF-8",
-    "fr_FR.UTF-8",
-    "ja_JP.UTF-8",
-    "nl_NL.UTF-8",
-    "nb_NO.UTF-8",
-    "ru_RU.UTF-8",
-    "uk_UA.UTF-8",
-    "pl_PL.UTF-8",
-    "ko_KR.UTF-8",
-    "mk_MK.UTF-8",
-    "tr_TR.UTF-8",
-    "id_ID.UTF-8",
-    "es_BO.UTF-8",
-    "es_AR.UTF-8",
-    "pt_BR.UTF-8",
-    "ca_ES.UTF-8",
-    "it_IT.UTF-8",
-    "lt_LT.UTF-8",
-    "bg_BG.UTF-8",
-    "ga_IE.UTF-8",
-    "hu_HU.UTF-8",
-    "he_IL.UTF-8",
-};
-
-=======
->>>>>>> 67ece534
 /// Set for faster membership lookup of locales.
 pub const locales_map = map: {
     var kvs: [locales.len]struct { []const u8 } = undefined;
