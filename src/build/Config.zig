--- conflicted
+++ resolved
@@ -51,11 +51,7 @@
 /// Artifacts
 flatpak: bool = false,
 emit_bench: bool = false,
-<<<<<<< HEAD
 emit_unicode_test: bool = false,
-emit_helpgen: bool = false,
-=======
->>>>>>> db45fab8
 emit_docs: bool = false,
 emit_helpgen: bool = false,
 emit_macos_app: bool = false,
