const std = @import("std");
const Allocator = std.mem.Allocator;
const assert = std.debug.assert;
const font = @import("../font/main.zig");
const terminal = @import("../terminal/main.zig");
const renderer = @import("../renderer.zig");
const shaderpkg = renderer.Renderer.API.shaders;
const ArrayListCollection = @import("../datastruct/array_list_collection.zig").ArrayListCollection;
const GeneralCategories = @import("GeneralCategories");
const zg = &@import("../global.zig").state.zg;

/// The possible cell content keys that exist.
pub const Key = enum {
    bg,
    text,
    underline,
    strikethrough,
    overline,

    /// Returns the GPU vertex type for this key.
    pub fn CellType(self: Key) type {
        return switch (self) {
            .bg => shaderpkg.CellBg,

            .text,
            .underline,
            .strikethrough,
            .overline,
            => shaderpkg.CellText,
        };
    }
};

/// The contents of all the cells in the terminal.
///
/// The goal of this data structure is to allow for efficient row-wise
/// clearing of data from the GPU buffers, to allow for row-wise dirty
/// tracking to eliminate the overhead of rebuilding the GPU buffers
/// each frame.
///
/// Must be initialized by resizing before calling any operations.
pub const Contents = struct {
    size: renderer.GridSize = .{ .rows = 0, .columns = 0 },

    /// Flat array containing cell background colors for the terminal grid.
    ///
    /// Indexed as `bg_cells[row * size.columns + col]`.
    ///
    /// Prefer accessing with `Contents.bgCell(row, col).*` instead
    /// of directly indexing in order to avoid integer size bugs.
    bg_cells: []shaderpkg.CellBg = undefined,

    /// The ArrayListCollection which holds all of the foreground cells. When
    /// sized with Contents.resize the individual ArrayLists are given enough
    /// room that they can hold a single row with #cols glyphs, underlines, and
    /// strikethroughs; however, appendAssumeCapacity MUST NOT be used since
    /// it is possible to exceed this with combining glyphs that add a glyph
    /// but take up no column since they combine with the previous one, as
    /// well as with fonts that perform multi-substitutions for glyphs, which
    /// can result in a similar situation where multiple glyphs reside in the
    /// same column.
    ///
    /// Allocations should nevertheless be exceedingly rare since hitting the
    /// initial capacity of a list would require a row filled with underlined
    /// struck through characters, at least one of which is a multi-glyph
    /// composite.
    ///
    /// Rows are indexed as Contents.fg_rows[y + 1], because the first list in
    /// the collection is reserved for the cursor, which must be the first item
    /// in the buffer.
    ///
    /// Must be initialized by calling resize on the Contents struct before
    /// calling any operations.
    fg_rows: ArrayListCollection(shaderpkg.CellText) = .{ .lists = &.{} },

    pub fn deinit(self: *Contents, alloc: Allocator) void {
        alloc.free(self.bg_cells);
        self.fg_rows.deinit(alloc);
    }

    /// Resize the cell contents for the given grid size. This will
    /// always invalidate the entire cell contents.
    pub fn resize(
        self: *Contents,
        alloc: Allocator,
        size: renderer.GridSize,
    ) Allocator.Error!void {
        self.size = size;

        const cell_count = @as(usize, size.columns) * @as(usize, size.rows);

        const bg_cells = try alloc.alloc(shaderpkg.CellBg, cell_count);
        errdefer alloc.free(bg_cells);

        @memset(bg_cells, .{ 0, 0, 0, 0 });

        // The foreground lists can hold 3 types of items:
        // - Glyphs
        // - Underlines
        // - Strikethroughs
        // So we give them an initial capacity of size.columns * 3, which will
        // avoid any further allocations in the vast majority of cases. Sadly
        // we can not assume capacity though, since with combining glyphs that
        // form a single grapheme, and multi-substitutions in fonts, the number
        // of glyphs in a row is theoretically unlimited.
        //
        // We have size.rows + 2 lists because indexes 0 and size.rows - 1 are
        // used for special lists containing the cursor cell which need to
        // be first and last in the buffer, respectively.
        var fg_rows = try ArrayListCollection(shaderpkg.CellText).init(
            alloc,
            size.rows + 2,
            size.columns * 3,
        );
        errdefer fg_rows.deinit(alloc);

        alloc.free(self.bg_cells);
        self.fg_rows.deinit(alloc);

        self.bg_cells = bg_cells;
        self.fg_rows = fg_rows;

        // We don't need 3*cols worth of cells for the cursor lists, so we can
        // replace them with smaller lists. This is technically a tiny bit of
        // extra work but resize is not a hot function so it's worth it to not
        // waste the memory.
        self.fg_rows.lists[0].deinit(alloc);
        self.fg_rows.lists[0] = try std.ArrayListUnmanaged(
            shaderpkg.CellText,
        ).initCapacity(alloc, 1);

        self.fg_rows.lists[size.rows + 1].deinit(alloc);
        self.fg_rows.lists[size.rows + 1] = try std.ArrayListUnmanaged(
            shaderpkg.CellText,
        ).initCapacity(alloc, 1);
    }

    /// Reset the cell contents to an empty state without resizing.
    pub fn reset(self: *Contents) void {
        @memset(self.bg_cells, .{ 0, 0, 0, 0 });
        self.fg_rows.reset();
    }

    /// Set the cursor value. If the value is null then the cursor is hidden.
    pub fn setCursor(self: *Contents, v: ?shaderpkg.CellText, cursor_style: ?renderer.CursorStyle) void {
        self.fg_rows.lists[0].clearRetainingCapacity();
        self.fg_rows.lists[self.size.rows + 1].clearRetainingCapacity();

        const cell = v orelse return;
        const style = cursor_style orelse return;

        switch (style) {
            // Block cursors should be drawn first
            .block => self.fg_rows.lists[0].appendAssumeCapacity(cell),
            // Other cursor styles should be drawn last
            .block_hollow, .bar, .underline, .lock => self.fg_rows.lists[self.size.rows + 1].appendAssumeCapacity(cell),
        }
    }

    /// Access a background cell. Prefer this function over direct indexing
    /// of `bg_cells` in order to avoid integer size bugs causing overflows.
    pub inline fn bgCell(
        self: *Contents,
        row: usize,
        col: usize,
    ) *shaderpkg.CellBg {
        return &self.bg_cells[row * self.size.columns + col];
    }

    /// Add a cell to the appropriate list. Adding the same cell twice will
    /// result in duplication in the vertex buffer. The caller should clear
    /// the corresponding row with Contents.clear to remove old cells first.
    pub fn add(
        self: *Contents,
        alloc: Allocator,
        comptime key: Key,
        cell: key.CellType(),
    ) Allocator.Error!void {
        const y = cell.grid_pos[1];

        assert(y < self.size.rows);

        switch (key) {
            .bg => comptime unreachable,

            .text,
            .underline,
            .strikethrough,
            .overline,
            // We have a special list containing the cursor cell at the start
            // of our fg row collection, so we need to add 1 to the y to get
            // the correct index.
            => try self.fg_rows.lists[y + 1].append(alloc, cell),
        }
    }

    /// Clear all of the cell contents for a given row.
    pub fn clear(self: *Contents, y: terminal.size.CellCountInt) void {
        assert(y < self.size.rows);

        @memset(self.bg_cells[@as(usize, y) * self.size.columns ..][0..self.size.columns], .{ 0, 0, 0, 0 });

        // We have a special list containing the cursor cell at the start
        // of our fg row collection, so we need to add 1 to the y to get
        // the correct index.
        self.fg_rows.lists[y + 1].clearRetainingCapacity();
    }
};

/// Returns true if a codepoint for a cell is a covering character. A covering
/// character is a character that covers the entire cell. This is used to
/// make window-padding-color=extend work better. See #2099.
pub fn isCovering(cp: u21) bool {
    return switch (cp) {
        // U+2588 FULL BLOCK
        0x2588 => true,

        else => false,
    };
}

/// Returns the appropriate `constraint_width` for
/// the provided cell when rendering its glyph(s).
pub fn constraintWidth(cell_pin: terminal.Pin) u2 {
    const cell = cell_pin.rowAndCell().cell;
    const cp = cell.codepoint();

    if (!ziglyph.general_category.isPrivateUse(cp) and
        !ziglyph.blocks.isDingbats(cp))
    {
        return cell.gridWidth();
    }

<<<<<<< HEAD
/// Returns the appropriate foreground mode for the given cell. This is
/// meant to be called from the typical updateCell function within a
/// renderer.
pub fn fgMode(
    presentation: font.Presentation,
    cell_pin: terminal.Pin,
) FgMode {
    return switch (presentation) {
        // Emoji is always full size and color.
        .emoji => .color,

        // If it is text it is slightly more complex. If we are a codepoint
        // in the private use area and we are at the end or the next cell
        // is not empty, we need to constrain rendering.
        //
        // We do this specifically so that Nerd Fonts can render their
        // icons without overlapping with subsequent characters. But if
        // the subsequent character is empty, then we allow it to use
        // the full glyph size. See #1071.
        .text => text: {
            const cell = cell_pin.rowAndCell().cell;
            const cp = cell.codepoint();

            // If it's not Private Use (Co) or Dingbats (0x2700-0x27bf), use
            // normal mode.
            if (GeneralCategories.gc(zg.general_categories, cp) != .Co and
                !(cp >= 0x2700 and cp <= 0x27bf))
            {
                break :text .normal;
            }

            // Special-case Powerline glyphs. They exhibit box drawing behavior
            // and should not be constrained. They have their own special category
            // though because they're used for other logic (i.e. disabling
            // min contrast).
            if (isPowerline(cp)) {
                break :text .powerline;
            }

            // If we are at the end of the screen its definitely constrained
            if (cell_pin.x == cell_pin.node.data.size.cols - 1) break :text .constrained;

            // If we have a previous cell and it was PUA then we need to
            // also constrain. This is so that multiple PUA glyphs align.
            // As an exception, we ignore powerline glyphs since they are
            // used for box drawing and we consider them whitespace.
            if (cell_pin.x > 0) prev: {
                const prev_cp = prev_cp: {
                    var copy = cell_pin;
                    copy.x -= 1;
                    const prev_cell = copy.rowAndCell().cell;
                    break :prev_cp prev_cell.codepoint();
                };

                // Powerline is whitespace
                if (isPowerline(prev_cp)) break :prev;

                // If it's Private Use (Co), then we use constrained mode.
                if (GeneralCategories.gc(zg.general_categories, cp) == .Co) {
                    break :text .constrained;
                }
            }

            // If the next cell is empty, then we allow it to use the
            // full glyph size.
            const next_cp = next_cp: {
                var copy = cell_pin;
                copy.x += 1;
                const next_cell = copy.rowAndCell().cell;
                break :next_cp next_cell.codepoint();
            };
            if (next_cp == 0 or
                isSpace(next_cp) or
                isPowerline(next_cp))
            {
                break :text .normal;
            }

            // Must be constrained
            break :text .constrained;
        },
=======
    // If we are at the end of the screen it must be constrained to one cell.
    if (cell_pin.x == cell_pin.node.data.size.cols - 1) return 1;

    // If we have a previous cell and it was PUA then we need to
    // also constrain. This is so that multiple PUA glyphs align.
    // As an exception, we ignore powerline glyphs since they are
    // used for box drawing and we consider them whitespace.
    if (cell_pin.x > 0) prev: {
        const prev_cp = prev_cp: {
            var copy = cell_pin;
            copy.x -= 1;
            const prev_cell = copy.rowAndCell().cell;
            break :prev_cp prev_cell.codepoint();
        };

        // We consider powerline glyphs whitespace.
        if (isPowerline(prev_cp)) break :prev;

        if (ziglyph.general_category.isPrivateUse(prev_cp)) {
            return 1;
        }
    }

    // If the next cell is whitespace, then
    // we allow it to be up to two cells wide.
    const next_cp = next_cp: {
        var copy = cell_pin;
        copy.x += 1;
        const next_cell = copy.rowAndCell().cell;
        break :next_cp next_cell.codepoint();
>>>>>>> db45fab8
    };
    if (next_cp == 0 or
        isSpace(next_cp) or
        isPowerline(next_cp))
    {
        return 2;
    }

    // Must be constrained
    return 1;
}

/// Whether min contrast should be disabled for a given glyph.
pub fn noMinContrast(cp: u21) bool {
    // TODO: We should disable for all box drawing type characters.
    return isPowerline(cp);
}

// Some general spaces, others intentionally kept
// to force the font to render as a fixed width.
fn isSpace(char: u21) bool {
    return switch (char) {
        0x0020, // SPACE
        0x2002, // EN SPACE
        => true,
        else => false,
    };
}

// Returns true if the codepoint is a part of the Powerline range.
fn isPowerline(char: u21) bool {
    return switch (char) {
        0xE0B0...0xE0C8, 0xE0CA, 0xE0CC...0xE0D2, 0xE0D4 => true,
        else => false,
    };
}

test Contents {
    const testing = std.testing;
    const alloc = testing.allocator;

    const rows = 10;
    const cols = 10;

    var c: Contents = .{};
    try c.resize(alloc, .{ .rows = rows, .columns = cols });
    defer c.deinit(alloc);

    // We should start off empty after resizing.
    for (0..rows) |y| {
        try testing.expect(c.fg_rows.lists[y + 1].items.len == 0);
        for (0..cols) |x| {
            try testing.expectEqual(.{ 0, 0, 0, 0 }, c.bgCell(y, x).*);
        }
    }
    // And the cursor row should have a capacity of 1 and also be empty.
    try testing.expect(c.fg_rows.lists[0].capacity == 1);
    try testing.expect(c.fg_rows.lists[0].items.len == 0);

    // Add some contents.
    const bg_cell: shaderpkg.CellBg = .{ 0, 0, 0, 1 };
    const fg_cell: shaderpkg.CellText = .{
        .atlas = .grayscale,
        .grid_pos = .{ 4, 1 },
        .color = .{ 0, 0, 0, 1 },
    };
    c.bgCell(1, 4).* = bg_cell;
    try c.add(alloc, .text, fg_cell);
    try testing.expectEqual(bg_cell, c.bgCell(1, 4).*);
    // The fg row index is offset by 1 because of the cursor list.
    try testing.expectEqual(fg_cell, c.fg_rows.lists[2].items[0]);

    // And we should be able to clear it.
    c.clear(1);
    for (0..rows) |y| {
        try testing.expect(c.fg_rows.lists[y + 1].items.len == 0);
        for (0..cols) |x| {
            try testing.expectEqual(.{ 0, 0, 0, 0 }, c.bgCell(y, x).*);
        }
    }

    // Add a block cursor.
    const cursor_cell: shaderpkg.CellText = .{
        .atlas = .grayscale,
        .bools = .{ .is_cursor_glyph = true },
        .grid_pos = .{ 2, 3 },
        .color = .{ 0, 0, 0, 1 },
    };
    c.setCursor(cursor_cell, .block);
    try testing.expectEqual(cursor_cell, c.fg_rows.lists[0].items[0]);

    // And remove it.
    c.setCursor(null, null);
    try testing.expectEqual(0, c.fg_rows.lists[0].items.len);

    // Add a hollow cursor.
    c.setCursor(cursor_cell, .block_hollow);
    try testing.expectEqual(cursor_cell, c.fg_rows.lists[rows + 1].items[0]);
}

test "Contents clear retains other content" {
    const testing = std.testing;
    const alloc = testing.allocator;

    const rows = 10;
    const cols = 10;

    var c: Contents = .{};
    try c.resize(alloc, .{ .rows = rows, .columns = cols });
    defer c.deinit(alloc);

    // Set some contents
    // bg and fg cells in row 1
    const bg_cell_1: shaderpkg.CellBg = .{ 0, 0, 0, 1 };
    const fg_cell_1: shaderpkg.CellText = .{
        .atlas = .grayscale,
        .grid_pos = .{ 4, 1 },
        .color = .{ 0, 0, 0, 1 },
    };
    c.bgCell(1, 4).* = bg_cell_1;
    try c.add(alloc, .text, fg_cell_1);
    // bg and fg cells in row 2
    const bg_cell_2: shaderpkg.CellBg = .{ 0, 0, 0, 1 };
    const fg_cell_2: shaderpkg.CellText = .{
        .atlas = .grayscale,
        .grid_pos = .{ 4, 2 },
        .color = .{ 0, 0, 0, 1 },
    };
    c.bgCell(2, 4).* = bg_cell_2;
    try c.add(alloc, .text, fg_cell_2);

    // Clear row 1, this should leave row 2 untouched
    c.clear(1);

    // Row 2 should still contain its cells.
    try testing.expectEqual(bg_cell_2, c.bgCell(2, 4).*);
    // Fg row index is +1 because of cursor list at start
    try testing.expectEqual(fg_cell_2, c.fg_rows.lists[3].items[0]);
}

test "Contents clear last added content" {
    const testing = std.testing;
    const alloc = testing.allocator;

    const rows = 10;
    const cols = 10;

    var c: Contents = .{};
    try c.resize(alloc, .{ .rows = rows, .columns = cols });
    defer c.deinit(alloc);

    // Set some contents
    // bg and fg cells in row 1
    const bg_cell_1: shaderpkg.CellBg = .{ 0, 0, 0, 1 };
    const fg_cell_1: shaderpkg.CellText = .{
        .atlas = .grayscale,
        .grid_pos = .{ 4, 1 },
        .color = .{ 0, 0, 0, 1 },
    };
    c.bgCell(1, 4).* = bg_cell_1;
    try c.add(alloc, .text, fg_cell_1);
    // bg and fg cells in row 2
    const bg_cell_2: shaderpkg.CellBg = .{ 0, 0, 0, 1 };
    const fg_cell_2: shaderpkg.CellText = .{
        .atlas = .grayscale,
        .grid_pos = .{ 4, 2 },
        .color = .{ 0, 0, 0, 1 },
    };
    c.bgCell(2, 4).* = bg_cell_2;
    try c.add(alloc, .text, fg_cell_2);

    // Clear row 2, this should leave row 1 untouched
    c.clear(2);

    // Row 1 should still contain its cells.
    try testing.expectEqual(bg_cell_1, c.bgCell(1, 4).*);
    // Fg row index is +1 because of cursor list at start
    try testing.expectEqual(fg_cell_1, c.fg_rows.lists[2].items[0]);
}<|MERGE_RESOLUTION|>--- conflicted
+++ resolved
@@ -7,7 +7,6 @@
 const shaderpkg = renderer.Renderer.API.shaders;
 const ArrayListCollection = @import("../datastruct/array_list_collection.zig").ArrayListCollection;
 const GeneralCategories = @import("GeneralCategories");
-const zg = &@import("../global.zig").state.zg;
 
 /// The possible cell content keys that exist.
 pub const Key = enum {
@@ -231,89 +230,6 @@
         return cell.gridWidth();
     }
 
-<<<<<<< HEAD
-/// Returns the appropriate foreground mode for the given cell. This is
-/// meant to be called from the typical updateCell function within a
-/// renderer.
-pub fn fgMode(
-    presentation: font.Presentation,
-    cell_pin: terminal.Pin,
-) FgMode {
-    return switch (presentation) {
-        // Emoji is always full size and color.
-        .emoji => .color,
-
-        // If it is text it is slightly more complex. If we are a codepoint
-        // in the private use area and we are at the end or the next cell
-        // is not empty, we need to constrain rendering.
-        //
-        // We do this specifically so that Nerd Fonts can render their
-        // icons without overlapping with subsequent characters. But if
-        // the subsequent character is empty, then we allow it to use
-        // the full glyph size. See #1071.
-        .text => text: {
-            const cell = cell_pin.rowAndCell().cell;
-            const cp = cell.codepoint();
-
-            // If it's not Private Use (Co) or Dingbats (0x2700-0x27bf), use
-            // normal mode.
-            if (GeneralCategories.gc(zg.general_categories, cp) != .Co and
-                !(cp >= 0x2700 and cp <= 0x27bf))
-            {
-                break :text .normal;
-            }
-
-            // Special-case Powerline glyphs. They exhibit box drawing behavior
-            // and should not be constrained. They have their own special category
-            // though because they're used for other logic (i.e. disabling
-            // min contrast).
-            if (isPowerline(cp)) {
-                break :text .powerline;
-            }
-
-            // If we are at the end of the screen its definitely constrained
-            if (cell_pin.x == cell_pin.node.data.size.cols - 1) break :text .constrained;
-
-            // If we have a previous cell and it was PUA then we need to
-            // also constrain. This is so that multiple PUA glyphs align.
-            // As an exception, we ignore powerline glyphs since they are
-            // used for box drawing and we consider them whitespace.
-            if (cell_pin.x > 0) prev: {
-                const prev_cp = prev_cp: {
-                    var copy = cell_pin;
-                    copy.x -= 1;
-                    const prev_cell = copy.rowAndCell().cell;
-                    break :prev_cp prev_cell.codepoint();
-                };
-
-                // Powerline is whitespace
-                if (isPowerline(prev_cp)) break :prev;
-
-                // If it's Private Use (Co), then we use constrained mode.
-                if (GeneralCategories.gc(zg.general_categories, cp) == .Co) {
-                    break :text .constrained;
-                }
-            }
-
-            // If the next cell is empty, then we allow it to use the
-            // full glyph size.
-            const next_cp = next_cp: {
-                var copy = cell_pin;
-                copy.x += 1;
-                const next_cell = copy.rowAndCell().cell;
-                break :next_cp next_cell.codepoint();
-            };
-            if (next_cp == 0 or
-                isSpace(next_cp) or
-                isPowerline(next_cp))
-            {
-                break :text .normal;
-            }
-
-            // Must be constrained
-            break :text .constrained;
-        },
-=======
     // If we are at the end of the screen it must be constrained to one cell.
     if (cell_pin.x == cell_pin.node.data.size.cols - 1) return 1;
 
@@ -332,7 +248,8 @@
         // We consider powerline glyphs whitespace.
         if (isPowerline(prev_cp)) break :prev;
 
-        if (ziglyph.general_category.isPrivateUse(prev_cp)) {
+        // If it's Private Use (Co) use 1 as the width.
+        if (GeneralCategories.gc(cp) == .Co) {
             return 1;
         }
     }
@@ -344,7 +261,6 @@
         copy.x += 1;
         const next_cell = copy.rowAndCell().cell;
         break :next_cp next_cell.codepoint();
->>>>>>> db45fab8
     };
     if (next_cp == 0 or
         isSpace(next_cp) or
