--- conflicted
+++ resolved
@@ -8,26 +8,14 @@
 pub fn get(cp: u21) Properties {
     if (cp > uucode.config.max_code_point) return .{
         .width = 1,
-<<<<<<< HEAD
         .grapheme_break = .other,
-        .emoji_vs_text = false,
-        .emoji_vs_emoji = false,
-=======
-        .grapheme_boundary_class = .invalid,
         .emoji_vs_base = false,
->>>>>>> b5dfe5db
     };
 
     return .{
         .width = uucode.get(.width, cp),
-<<<<<<< HEAD
         .grapheme_break = uucode.get(.grapheme_break_no_control, cp),
-        .emoji_vs_text = uucode.get(.is_emoji_vs_text, cp),
-        .emoji_vs_emoji = uucode.get(.is_emoji_vs_emoji, cp),
-=======
-        .grapheme_boundary_class = graphemeBoundaryClass(cp),
         .emoji_vs_base = uucode.get(.is_emoji_vs_base, cp),
->>>>>>> b5dfe5db
     };
 }
 
