const std = @import("std");
const Allocator = std.mem.Allocator;

const list_fonts = @import("list_fonts.zig");
const version = @import("version.zig");
const list_keybinds = @import("list_keybinds.zig");
<<<<<<< HEAD
const help = @import("help.zig");
=======
const list_themes = @import("list_themes.zig");
>>>>>>> 3919530a

/// Special commands that can be invoked via CLI flags. These are all
/// invoked by using `+<action>` as a CLI flag. The only exception is
/// "version" which can be invoked additionally with `--version`.
pub const Action = enum {
    /// Output the version and exit
    version,

    /// List available fonts
    @"list-fonts",

    /// List available keybinds
    @"list-keybinds",

<<<<<<< HEAD
    /// List general or config/actions help information
    help,
=======
    /// List available themes
    @"list-themes",
>>>>>>> 3919530a

    pub const Error = error{
        /// Multiple actions were detected. You can specify at most one
        /// action on the CLI otherwise the behavior desired is ambiguous.
        MultipleActions,

        /// An unknown action was specified.
        InvalidAction,
    };

    /// Detect the action from CLI args.
    pub fn detectCLI(alloc: Allocator) !?Action {
        var iter = try std.process.argsWithAllocator(alloc);
        defer iter.deinit();
        return try detectIter(&iter);
    }

    /// Detect the action from any iterator, used primarily for tests.
    pub fn detectIter(iter: anytype) Error!?Action {
        var pending: ?Action = null;
        while (iter.next()) |arg| {
            // Special case, --version always outputs the version no
            // matter what, no matter what other args exist.
            if (std.mem.eql(u8, arg, "--version")) return .version;
            if (std.mem.eql(u8, arg, "--help")) {
                if (pending == null) return .help;
            }

            // Commands must start with "+"
            if (arg.len == 0 or arg[0] != '+') continue;
            if (pending != null) return Error.MultipleActions;
            pending = std.meta.stringToEnum(Action, arg[1..]) orelse return Error.InvalidAction;
        }

        return pending;
    }

    /// Run the action. This returns the exit code to exit with.
    pub fn run(self: Action, alloc: Allocator) !u8 {
        return switch (self) {
            .version => try version.run(alloc),
            .help => try help.run(alloc),
            .@"list-fonts" => try list_fonts.run(alloc),
            .@"list-keybinds" => try list_keybinds.run(alloc),
            .@"list-themes" => try list_themes.run(alloc),
        };
    }
};

test "parse action none" {
    const testing = std.testing;
    const alloc = testing.allocator;

    var iter = try std.process.ArgIteratorGeneral(.{}).init(
        alloc,
        "--a=42 --b --b-f=false",
    );
    defer iter.deinit();
    const action = try Action.detectIter(&iter);
    try testing.expect(action == null);
}

test "parse action version" {
    const testing = std.testing;
    const alloc = testing.allocator;

    {
        var iter = try std.process.ArgIteratorGeneral(.{}).init(
            alloc,
            "--a=42 --b --b-f=false --version",
        );
        defer iter.deinit();
        const action = try Action.detectIter(&iter);
        try testing.expect(action.? == .version);
    }

    {
        var iter = try std.process.ArgIteratorGeneral(.{}).init(
            alloc,
            "--version --a=42 --b --b-f=false",
        );
        defer iter.deinit();
        const action = try Action.detectIter(&iter);
        try testing.expect(action.? == .version);
    }

    {
        var iter = try std.process.ArgIteratorGeneral(.{}).init(
            alloc,
            "--c=84 --d --version --a=42 --b --b-f=false",
        );
        defer iter.deinit();
        const action = try Action.detectIter(&iter);
        try testing.expect(action.? == .version);
    }
}

test "parse action plus" {
    const testing = std.testing;
    const alloc = testing.allocator;

    {
        var iter = try std.process.ArgIteratorGeneral(.{}).init(
            alloc,
            "--a=42 --b --b-f=false +version",
        );
        defer iter.deinit();
        const action = try Action.detectIter(&iter);
        try testing.expect(action.? == .version);
    }

    {
        var iter = try std.process.ArgIteratorGeneral(.{}).init(
            alloc,
            "+version --a=42 --b --b-f=false",
        );
        defer iter.deinit();
        const action = try Action.detectIter(&iter);
        try testing.expect(action.? == .version);
    }

    {
        var iter = try std.process.ArgIteratorGeneral(.{}).init(
            alloc,
            "--c=84 --d +version --a=42 --b --b-f=false",
        );
        defer iter.deinit();
        const action = try Action.detectIter(&iter);
        try testing.expect(action.? == .version);
    }
}<|MERGE_RESOLUTION|>--- conflicted
+++ resolved
@@ -4,11 +4,8 @@
 const list_fonts = @import("list_fonts.zig");
 const version = @import("version.zig");
 const list_keybinds = @import("list_keybinds.zig");
-<<<<<<< HEAD
 const help = @import("help.zig");
-=======
 const list_themes = @import("list_themes.zig");
->>>>>>> 3919530a
 
 /// Special commands that can be invoked via CLI flags. These are all
 /// invoked by using `+<action>` as a CLI flag. The only exception is
@@ -23,13 +20,11 @@
     /// List available keybinds
     @"list-keybinds",
 
-<<<<<<< HEAD
     /// List general or config/actions help information
     help,
-=======
+    
     /// List available themes
     @"list-themes",
->>>>>>> 3919530a
 
     pub const Error = error{
         /// Multiple actions were detected. You can specify at most one
