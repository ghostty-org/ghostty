import GhosttyKit
import SwiftUI

extension Ghostty {
    /// Maps to a `ghostty_config_t` and the various operations on that.
    class Config: ObservableObject {
        // The underlying C pointer to the Ghostty config structure. This
        // should never be accessed directly. Any operations on this should
        // be called from the functions on this or another class.
        private(set) var config: ghostty_config_t? = nil {
            didSet {
                // Free the old value whenever we change
                guard let old = oldValue else { return }
                ghostty_config_free(old)
            }
        }

        /// True if the configuration is loaded
        var loaded: Bool { config != nil }

        /// Return the errors found while loading the configuration.
        var errors: [String] {
            guard let cfg = self.config else { return [] }

            var diags: [String] = []
            let diagsCount = ghostty_config_diagnostics_count(cfg)
            for i in 0..<diagsCount {
                let diag = ghostty_config_get_diagnostic(cfg, UInt32(i))
                let message = String(cString: diag.message)
                diags.append(message)
            }

            return diags
        }

        init() {
            if let cfg = Self.loadConfig() {
                self.config = cfg
            }
        }

        init(clone config: ghostty_config_t) {
            self.config = ghostty_config_clone(config)
        }

        deinit {
            self.config = nil
        }

        /// Initializes a new configuration and loads all the values.
        static private func loadConfig() -> ghostty_config_t? {
            // Initialize the global configuration.
            guard let cfg = ghostty_config_new() else {
                logger.critical("ghostty_config_new failed")
                return nil
            }

            // Load our configuration from files, CLI args, and then any referenced files.
            // We only do this on macOS because other Apple platforms do not have the
            // same filesystem concept.
            #if os(macOS)
                ghostty_config_load_default_files(cfg)

                // We only load CLI args when not running in Xcode because in Xcode we
                // pass some special parameters to control the debugger.
                if !isRunningInXcode() {
                    ghostty_config_load_cli_args(cfg)
                }

                ghostty_config_load_recursive_files(cfg)
            #endif

            // TODO: we'd probably do some config loading here... for now we'd
            // have to do this synchronously. When we support config updating we can do
            // this async and update later.

            // Finalize will make our defaults available.
            ghostty_config_finalize(cfg)

            // Log any configuration errors. These will be automatically shown in a
            // pop-up window too.
            let diagsCount = ghostty_config_diagnostics_count(cfg)
            if diagsCount > 0 {
                logger.warning("config error: \(diagsCount) configuration errors on reload")
                var diags: [String] = []
                for i in 0..<diagsCount {
                    let diag = ghostty_config_get_diagnostic(cfg, UInt32(i))
                    let message = String(cString: diag.message)
                    diags.append(message)
                    logger.warning("config error: \(message)")
                }
            }

            return cfg
        }

        #if os(macOS)
            // MARK: - Keybindings

            /// Return the key equivalent for the given action. The action is the name of the action
            /// in the Ghostty configuration. For example `keybind = cmd+q=quit` in Ghostty
            /// configuration would be "quit" action.
            ///
            /// Returns nil if there is no key equivalent for the given action.
            func keyboardShortcut(for action: String) -> KeyboardShortcut? {
                guard let cfg = self.config else { return nil }

                let trigger = ghostty_config_trigger(
                    cfg, action, UInt(action.lengthOfBytes(using: .utf8)))
                return Ghostty.keyboardShortcut(for: trigger)
            }
        #endif

        // MARK: - Configuration Values

        /// For all of the configuration values below, see the associated Ghostty documentation for
        /// details on what each means. We only add documentation if there is a strange conversion
        /// due to the embedded library and Swift.

        var bellFeatures: BellFeatures {
            guard let config = self.config else { return .init() }
            var v: CUnsignedInt = 0
            let key = "bell-features"
            guard ghostty_config_get(config, &v, key, UInt(key.lengthOfBytes(using: .utf8))) else {
                return .init()
            }
            return .init(rawValue: v)
        }

        var initialWindow: Bool {
            guard let config = self.config else { return true }
            var v = true
            let key = "initial-window"
            _ = ghostty_config_get(config, &v, key, UInt(key.lengthOfBytes(using: .utf8)))
            return v
        }

        var shouldQuitAfterLastWindowClosed: Bool {
            guard let config = self.config else { return true }
            var v = false
            let key = "quit-after-last-window-closed"
            _ = ghostty_config_get(config, &v, key, UInt(key.lengthOfBytes(using: .utf8)))
            return v
        }

        var title: String? {
            guard let config = self.config else { return nil }
            var v: UnsafePointer<Int8>? = nil
            let key = "title"
            guard ghostty_config_get(config, &v, key, UInt(key.lengthOfBytes(using: .utf8))) else {
                return nil
            }
            guard let ptr = v else { return nil }
            return String(cString: ptr)
        }

        var windowSaveState: String {
            guard let config = self.config else { return "" }
            var v: UnsafePointer<Int8>? = nil
            let key = "window-save-state"
            guard ghostty_config_get(config, &v, key, UInt(key.lengthOfBytes(using: .utf8))) else {
                return ""
            }
            guard let ptr = v else { return "" }
            return String(cString: ptr)
        }

        var windowPositionX: Int16? {
            guard let config = self.config else { return nil }
            var v: Int16 = 0
            let key = "window-position-x"
            return ghostty_config_get(config, &v, key, UInt(key.lengthOfBytes(using: .utf8)))
                ? v : nil
        }

        var windowPositionY: Int16? {
            guard let config = self.config else { return nil }
            var v: Int16 = 0
            let key = "window-position-y"
            return ghostty_config_get(config, &v, key, UInt(key.lengthOfBytes(using: .utf8)))
                ? v : nil
        }

        var windowNewTabPosition: String {
            guard let config = self.config else { return "" }
            var v: UnsafePointer<Int8>? = nil
            let key = "window-new-tab-position"
            guard ghostty_config_get(config, &v, key, UInt(key.lengthOfBytes(using: .utf8))) else {
                return ""
            }
            guard let ptr = v else { return "" }
            return String(cString: ptr)
        }

        var windowDecorations: Bool {
            let defaultValue = true
            guard let config = self.config else { return defaultValue }
            var v: UnsafePointer<Int8>? = nil
            let key = "window-decoration"
            guard ghostty_config_get(config, &v, key, UInt(key.lengthOfBytes(using: .utf8))) else {
                return defaultValue
            }
            guard let ptr = v else { return defaultValue }
            let str = String(cString: ptr)
            return WindowDecoration(rawValue: str)?.enabled() ?? defaultValue
        }

        var windowTheme: String? {
            guard let config = self.config else { return nil }
            var v: UnsafePointer<Int8>? = nil
            let key = "window-theme"
            guard ghostty_config_get(config, &v, key, UInt(key.lengthOfBytes(using: .utf8))) else {
                return nil
            }
            guard let ptr = v else { return nil }
            return String(cString: ptr)
        }

        var windowStepResize: Bool {
            guard let config = self.config else { return true }
            var v = false
            let key = "window-step-resize"
            _ = ghostty_config_get(config, &v, key, UInt(key.lengthOfBytes(using: .utf8)))
            return v
        }

        var windowFullscreen: Bool {
            guard let config = self.config else { return true }
            var v = false
            let key = "fullscreen"
            _ = ghostty_config_get(config, &v, key, UInt(key.lengthOfBytes(using: .utf8)))
            return v
        }

        #if canImport(AppKit)
            var windowFullscreenMode: FullscreenMode {
                let defaultValue: FullscreenMode = .native
                guard let config = self.config else { return defaultValue }
                var v: UnsafePointer<Int8>? = nil
                let key = "macos-non-native-fullscreen"
                guard ghostty_config_get(config, &v, key, UInt(key.lengthOfBytes(using: .utf8)))
                else { return defaultValue }
                guard let ptr = v else { return defaultValue }
                let str = String(cString: ptr)
                return switch str {
                case "false":
                    .native
                case "true":
                    .nonNative
                case "visible-menu":
                    .nonNativeVisibleMenu
                case "padded-notch":
                    .nonNativePaddedNotch
                default:
                    defaultValue
                }
            }
        #endif

        var windowTitleFontFamily: String? {
            guard let config = self.config else { return nil }
            var v: UnsafePointer<Int8>? = nil
            let key = "window-title-font-family"
            guard ghostty_config_get(config, &v, key, UInt(key.lengthOfBytes(using: .utf8))) else {
                return nil
            }
            guard let ptr = v else { return nil }
            return String(cString: ptr)
        }

        var macosWindowButtons: MacOSWindowButtons {
            let defaultValue = MacOSWindowButtons.visible
            guard let config = self.config else { return defaultValue }
            var v: UnsafePointer<Int8>? = nil
            let key = "macos-window-buttons"
            guard ghostty_config_get(config, &v, key, UInt(key.lengthOfBytes(using: .utf8))) else {
                return defaultValue
            }
            guard let ptr = v else { return defaultValue }
            let str = String(cString: ptr)
            return MacOSWindowButtons(rawValue: str) ?? defaultValue
        }

        var macosTitlebarStyle: String {
            let defaultValue = "transparent"
            guard let config = self.config else { return defaultValue }
            var v: UnsafePointer<Int8>? = nil
            let key = "macos-titlebar-style"
            guard ghostty_config_get(config, &v, key, UInt(key.lengthOfBytes(using: .utf8))) else {
                return defaultValue
            }
            guard let ptr = v else { return defaultValue }
            return String(cString: ptr)
        }

        var macosTitlebarProxyIcon: MacOSTitlebarProxyIcon {
            let defaultValue = MacOSTitlebarProxyIcon.visible
            guard let config = self.config else { return defaultValue }
            var v: UnsafePointer<Int8>? = nil
            let key = "macos-titlebar-proxy-icon"
            guard ghostty_config_get(config, &v, key, UInt(key.lengthOfBytes(using: .utf8))) else {
                return defaultValue
            }
            guard let ptr = v else { return defaultValue }
            let str = String(cString: ptr)
            return MacOSTitlebarProxyIcon(rawValue: str) ?? defaultValue
        }

        var macosDockDropBehavior: MacDockDropBehavior {
            let defaultValue = MacDockDropBehavior.new_tab
            guard let config = self.config else { return defaultValue }
            var v: UnsafePointer<Int8>? = nil
            let key = "macos-dock-drop-behavior"
            guard ghostty_config_get(config, &v, key, UInt(key.lengthOfBytes(using: .utf8))) else {
                return defaultValue
            }
            guard let ptr = v else { return defaultValue }
            let str = String(cString: ptr)
            return MacDockDropBehavior(rawValue: str) ?? defaultValue
        }

        var macosWindowShadow: Bool {
            guard let config = self.config else { return false }
            var v = false
            let key = "macos-window-shadow"
            _ = ghostty_config_get(config, &v, key, UInt(key.lengthOfBytes(using: .utf8)))
            return v
        }

        var macosIcon: MacOSIcon {
            let defaultValue = MacOSIcon.official
            guard let config = self.config else { return defaultValue }
            var v: UnsafePointer<Int8>? = nil
            let key = "macos-icon"
            guard ghostty_config_get(config, &v, key, UInt(key.lengthOfBytes(using: .utf8))) else {
                return defaultValue
            }
            guard let ptr = v else { return defaultValue }
            let str = String(cString: ptr)
            return MacOSIcon(rawValue: str) ?? defaultValue
        }

        var macosCustomIcon: String {
            #if os(macOS)
                let defaultValue = NSString("~/.config/ghostty/Ghostty.icns").expandingTildeInPath
                guard let config = self.config else { return defaultValue }
                var v: UnsafePointer<Int8>? = nil
                let key = "macos-custom-icon"
                guard ghostty_config_get(config, &v, key, UInt(key.lengthOfBytes(using: .utf8)))
                else { return defaultValue }
                guard let ptr = v else { return defaultValue }
                guard let path = NSString(utf8String: ptr) else { return defaultValue }
                return path.expandingTildeInPath
            #else
                return ""
            #endif
        }

        var macosIconFrame: MacOSIconFrame {
            let defaultValue = MacOSIconFrame.aluminum
            guard let config = self.config else { return defaultValue }
            var v: UnsafePointer<Int8>? = nil
            let key = "macos-icon-frame"
            guard ghostty_config_get(config, &v, key, UInt(key.lengthOfBytes(using: .utf8))) else {
                return defaultValue
            }
            guard let ptr = v else { return defaultValue }
            let str = String(cString: ptr)
            return MacOSIconFrame(rawValue: str) ?? defaultValue
        }

        var macosIconGhostColor: OSColor? {
            guard let config = self.config else { return nil }
            var v: ghostty_config_color_s = .init()
            let key = "macos-icon-ghost-color"
            guard ghostty_config_get(config, &v, key, UInt(key.lengthOfBytes(using: .utf8))) else {
                return nil
            }
            return .init(ghostty: v)
        }

        var macosIconScreenColor: [OSColor]? {
            guard let config = self.config else { return nil }
            var v: ghostty_config_color_list_s = .init()
            let key = "macos-icon-screen-color"
            guard ghostty_config_get(config, &v, key, UInt(key.lengthOfBytes(using: .utf8))) else {
                return nil
            }
            guard v.len > 0 else { return nil }
            let buffer = UnsafeBufferPointer(start: v.colors, count: v.len)
            return buffer.map { .init(ghostty: $0) }
        }

        var macosHidden: MacHidden {
            guard let config = self.config else { return .never }
            var v: UnsafePointer<Int8>? = nil
            let key = "macos-hidden"
            guard ghostty_config_get(config, &v, key, UInt(key.lengthOfBytes(using: .utf8))) else {
                return .never
            }
            guard let ptr = v else { return .never }
            let str = String(cString: ptr)
            return MacHidden(rawValue: str) ?? .never
        }

        var focusFollowsMouse: Bool {
            guard let config = self.config else { return false }
            var v = false
            let key = "focus-follows-mouse"
            _ = ghostty_config_get(config, &v, key, UInt(key.lengthOfBytes(using: .utf8)))
            return v
        }

        var backgroundColor: Color {
            var color: ghostty_config_color_s = .init()
            let bg_key = "background"
            if !ghostty_config_get(config, &color, bg_key, UInt(bg_key.lengthOfBytes(using: .utf8)))
            {
                #if os(macOS)
                    return Color(NSColor.windowBackgroundColor)
                #elseif os(iOS)
                    return Color(UIColor.systemBackground)
                #else
                    #error("unsupported")
                #endif
            }

            return .init(
                red: Double(color.r) / 255,
                green: Double(color.g) / 255,
                blue: Double(color.b) / 255
            )
        }

        var backgroundOpacity: Double {
            guard let config = self.config else { return 1 }
            var v: Double = 1
            let key = "background-opacity"
            _ = ghostty_config_get(config, &v, key, UInt(key.lengthOfBytes(using: .utf8)))
            return v
        }

        var backgroundBlur: BackgroundBlur {
            guard let config = self.config else { return .disabled }
            var v: Int16 = 0
            let key = "background-blur"
            _ = ghostty_config_get(config, &v, key, UInt(key.lengthOfBytes(using: .utf8)))
<<<<<<< HEAD
            return v
        }

        var unfocusedWindowOpacity: Double {
            guard let config = self.config else { return 1 }
            var opacity: Double = 1.00
            let key = "unfocused-window-opacity"
            _ = ghostty_config_get(config, &opacity, key, UInt(key.lengthOfBytes(using: .utf8)))
            return 1 - opacity
        }

        var unfocusedWindowFill: Color {
            guard let config = self.config else { return .white }

            var color: ghostty_config_color_s = .init()
            let key = "unfocused-window-fill"
            if !ghostty_config_get(config, &color, key, UInt(key.lengthOfBytes(using: .utf8))) {
                let bg_key = "background"
                _ = ghostty_config_get(
                    config, &color, bg_key, UInt(bg_key.lengthOfBytes(using: .utf8)))
            }

            return .init(
                red: Double(color.r) / 255,
                green: Double(color.g) / 255,
                blue: Double(color.b) / 255
            )
=======
            return BackgroundBlur(fromCValue: v)
>>>>>>> 6d2beed1
        }

        var unfocusedSplitOpacity: Double {
            guard let config = self.config else { return 1 }
            var opacity: Double = 0.85
            let key = "unfocused-split-opacity"
            _ = ghostty_config_get(config, &opacity, key, UInt(key.lengthOfBytes(using: .utf8)))
            return 1 - opacity
        }

        var unfocusedSplitFill: Color {
            guard let config = self.config else { return .white }

            var color: ghostty_config_color_s = .init()
            let key = "unfocused-split-fill"
            if !ghostty_config_get(config, &color, key, UInt(key.lengthOfBytes(using: .utf8))) {
                let bg_key = "background"
                _ = ghostty_config_get(
                    config, &color, bg_key, UInt(bg_key.lengthOfBytes(using: .utf8)))
            }

            return .init(
                red: Double(color.r) / 255,
                green: Double(color.g) / 255,
                blue: Double(color.b) / 255
            )
        }

        var splitDividerColor: Color {
            let backgroundColor = OSColor(backgroundColor)
            let isLightBackground = backgroundColor.isLightColor
            let newColor =
                isLightBackground
                ? backgroundColor.darken(by: 0.08) : backgroundColor.darken(by: 0.4)

            guard let config = self.config else { return Color(newColor) }

            var color: ghostty_config_color_s = .init()
            let key = "split-divider-color"
            if !ghostty_config_get(config, &color, key, UInt(key.lengthOfBytes(using: .utf8))) {
                return Color(newColor)
            }

            return .init(
                red: Double(color.r) / 255,
                green: Double(color.g) / 255,
                blue: Double(color.b) / 255
            )
        }

        #if canImport(AppKit)
            var quickTerminalPosition: QuickTerminalPosition {
                guard let config = self.config else { return .top }
                var v: UnsafePointer<Int8>? = nil
                let key = "quick-terminal-position"
                guard ghostty_config_get(config, &v, key, UInt(key.lengthOfBytes(using: .utf8)))
                else { return .top }
                guard let ptr = v else { return .top }
                let str = String(cString: ptr)
                return QuickTerminalPosition(rawValue: str) ?? .top
            }

            var quickTerminalScreen: QuickTerminalScreen {
                guard let config = self.config else { return .main }
                var v: UnsafePointer<Int8>? = nil
                let key = "quick-terminal-screen"
                guard ghostty_config_get(config, &v, key, UInt(key.lengthOfBytes(using: .utf8)))
                else { return .main }
                guard let ptr = v else { return .main }
                let str = String(cString: ptr)
                return QuickTerminalScreen(fromGhosttyConfig: str) ?? .main
            }

            var quickTerminalAnimationDuration: Double {
                guard let config = self.config else { return 0.2 }
                var v: Double = 0.2
                let key = "quick-terminal-animation-duration"
                _ = ghostty_config_get(config, &v, key, UInt(key.lengthOfBytes(using: .utf8)))
                return v
            }

            var quickTerminalAutoHide: Bool {
                guard let config = self.config else { return true }
                var v = true
                let key = "quick-terminal-autohide"
                _ = ghostty_config_get(config, &v, key, UInt(key.lengthOfBytes(using: .utf8)))
                return v
            }

            var quickTerminalSpaceBehavior: QuickTerminalSpaceBehavior {
                guard let config = self.config else { return .move }
                var v: UnsafePointer<Int8>? = nil
                let key = "quick-terminal-space-behavior"
                guard ghostty_config_get(config, &v, key, UInt(key.lengthOfBytes(using: .utf8)))
                else { return .move }
                guard let ptr = v else { return .move }
                let str = String(cString: ptr)
                return QuickTerminalSpaceBehavior(fromGhosttyConfig: str) ?? .move
            }

            var quickTerminalSize: QuickTerminalSize {
                guard let config = self.config else { return QuickTerminalSize() }
                var v = ghostty_config_quick_terminal_size_s()
                let key = "quick-terminal-size"
                guard ghostty_config_get(config, &v, key, UInt(key.lengthOfBytes(using: .utf8)))
                else { return QuickTerminalSize() }
                return QuickTerminalSize(from: v)
            }
        #endif

        var resizeOverlay: ResizeOverlay {
            guard let config = self.config else { return .after_first }
            var v: UnsafePointer<Int8>? = nil
            let key = "resize-overlay"
            guard ghostty_config_get(config, &v, key, UInt(key.lengthOfBytes(using: .utf8))) else {
                return .after_first
            }
            guard let ptr = v else { return .after_first }
            let str = String(cString: ptr)
            return ResizeOverlay(rawValue: str) ?? .after_first
        }

        var resizeOverlayPosition: ResizeOverlayPosition {
            let defaultValue = ResizeOverlayPosition.center
            guard let config = self.config else { return defaultValue }
            var v: UnsafePointer<Int8>? = nil
            let key = "resize-overlay-position"
            guard ghostty_config_get(config, &v, key, UInt(key.lengthOfBytes(using: .utf8))) else {
                return defaultValue
            }
            guard let ptr = v else { return defaultValue }
            let str = String(cString: ptr)
            return ResizeOverlayPosition(rawValue: str) ?? defaultValue
        }

        var resizeOverlayDuration: UInt {
            guard let config = self.config else { return 1000 }
            var v: UInt = 0
            let key = "resize-overlay-duration"
            _ = ghostty_config_get(config, &v, key, UInt(key.lengthOfBytes(using: .utf8)))
            return v
        }

        var undoTimeout: Duration {
            guard let config = self.config else { return .seconds(5) }
            var v: UInt = 0
            let key = "undo-timeout"
            _ = ghostty_config_get(config, &v, key, UInt(key.lengthOfBytes(using: .utf8)))
            return .milliseconds(v)
        }

        var autoUpdate: AutoUpdate? {
            guard let config = self.config else { return nil }
            var v: UnsafePointer<Int8>? = nil
            let key = "auto-update"
            guard ghostty_config_get(config, &v, key, UInt(key.lengthOfBytes(using: .utf8))) else {
                return nil
            }
            guard let ptr = v else { return nil }
            let str = String(cString: ptr)
            return AutoUpdate(rawValue: str)
        }

        var autoUpdateChannel: AutoUpdateChannel {
            let defaultValue = AutoUpdateChannel.stable
            guard let config = self.config else { return defaultValue }
            var v: UnsafePointer<Int8>? = nil
            let key = "auto-update-channel"
            guard ghostty_config_get(config, &v, key, UInt(key.lengthOfBytes(using: .utf8))) else {
                return defaultValue
            }
            guard let ptr = v else { return defaultValue }
            let str = String(cString: ptr)
            return AutoUpdateChannel(rawValue: str) ?? defaultValue
        }

        var autoSecureInput: Bool {
            guard let config = self.config else { return true }
            var v = false
            let key = "macos-auto-secure-input"
            _ = ghostty_config_get(config, &v, key, UInt(key.lengthOfBytes(using: .utf8)))
            return v
        }

        var secureInputIndication: Bool {
            guard let config = self.config else { return true }
            var v = false
            let key = "macos-secure-input-indication"
            _ = ghostty_config_get(config, &v, key, UInt(key.lengthOfBytes(using: .utf8)))
            return v
        }

        var maximize: Bool {
            guard let config = self.config else { return true }
            var v = false
            let key = "maximize"
            _ = ghostty_config_get(config, &v, key, UInt(key.lengthOfBytes(using: .utf8)))
            return v
        }

        var macosShortcuts: MacShortcuts {
            let defaultValue = MacShortcuts.ask
            guard let config = self.config else { return defaultValue }
            var v: UnsafePointer<Int8>? = nil
            let key = "macos-shortcuts"
            guard ghostty_config_get(config, &v, key, UInt(key.lengthOfBytes(using: .utf8))) else {
                return defaultValue
            }
            guard let ptr = v else { return defaultValue }
            let str = String(cString: ptr)
            return MacShortcuts(rawValue: str) ?? defaultValue
        }

        var scrollbar: Scrollbar {
            let defaultValue = Scrollbar.system
            guard let config = self.config else { return defaultValue }
            var v: UnsafePointer<Int8>? = nil
            let key = "scrollbar"
            guard ghostty_config_get(config, &v, key, UInt(key.lengthOfBytes(using: .utf8))) else {
                return defaultValue
            }
            guard let ptr = v else { return defaultValue }
            let str = String(cString: ptr)
            return Scrollbar(rawValue: str) ?? defaultValue
        }
    }
}

// MARK: Configuration Enums

extension Ghostty.Config {
    enum AutoUpdate: String {
        case off
        case check
        case download
    }

    /// Background blur configuration that maps from the C API values.
    /// Positive values represent blur radius, special negative values
    /// represent macOS-specific glass effects.
    enum BackgroundBlur: Equatable {
        case disabled
        case radius(Int)
        case macosGlassRegular
        case macosGlassClear

        init(fromCValue value: Int16) {
            switch value {
            case 0:
                self = .disabled
            case -1:
                self = .macosGlassRegular
            case -2:
                self = .macosGlassClear
            default:
                self = .radius(Int(value))
            }
        }

        var isEnabled: Bool {
            switch self {
            case .disabled:
                return false
            default:
                return true
            }
        }

        /// Returns true if this is a macOS glass style (regular or clear).
        var isGlassStyle: Bool {
            switch self {
            case .macosGlassRegular, .macosGlassClear:
                return true
            default:
                return false
            }
        }

        /// Returns the blur radius if applicable, nil for glass effects.
        var radius: Int? {
            switch self {
            case .disabled:
                return nil
            case .radius(let r):
                return r
            case .macosGlassRegular, .macosGlassClear:
                return nil
            }
        }
    }

    struct BellFeatures: OptionSet {
        let rawValue: CUnsignedInt

        static let system = BellFeatures(rawValue: 1 << 0)
        static let audio = BellFeatures(rawValue: 1 << 1)
        static let attention = BellFeatures(rawValue: 1 << 2)
        static let title = BellFeatures(rawValue: 1 << 3)
        static let border = BellFeatures(rawValue: 1 << 4)
    }

    enum MacDockDropBehavior: String {
        case new_tab = "new-tab"
        case new_window = "new-window"
    }

    enum MacHidden: String {
        case never
        case always
    }

    enum MacShortcuts: String {
        case allow
        case deny
        case ask
    }

    enum Scrollbar: String {
        case system
        case never
    }

    enum ResizeOverlay: String {
        case always
        case never
        case after_first = "after-first"
    }

    enum ResizeOverlayPosition: String {
        case center
        case top_left = "top-left"
        case top_center = "top-center"
        case top_right = "top-right"
        case bottom_left = "bottom-left"
        case bottom_center = "bottom-center"
        case bottom_right = "bottom-right"

        func top() -> Bool {
            switch self {
            case .top_left, .top_center, .top_right: return true
            default: return false
            }
        }

        func bottom() -> Bool {
            switch self {
            case .bottom_left, .bottom_center, .bottom_right: return true
            default: return false
            }
        }

        func left() -> Bool {
            switch self {
            case .top_left, .bottom_left: return true
            default: return false
            }
        }

        func right() -> Bool {
            switch self {
            case .top_right, .bottom_right: return true
            default: return false
            }
        }
    }

    enum WindowDecoration: String {
        case none
        case client
        case server
        case auto

        func enabled() -> Bool {
            switch self {
            case .client, .server, .auto: return true
            case .none: return false
            }
        }
    }
}<|MERGE_RESOLUTION|>--- conflicted
+++ resolved
@@ -1,5 +1,5 @@
+import SwiftUI
 import GhosttyKit
-import SwiftUI
 
 extension Ghostty {
     /// Maps to a `ghostty_config_t` and the various operations on that.
@@ -445,8 +445,7 @@
             var v: Int16 = 0
             let key = "background-blur"
             _ = ghostty_config_get(config, &v, key, UInt(key.lengthOfBytes(using: .utf8)))
-<<<<<<< HEAD
-            return v
+            return BackgroundBlur(fromCValue: v)
         }
 
         var unfocusedWindowOpacity: Double {
@@ -473,9 +472,6 @@
                 green: Double(color.g) / 255,
                 blue: Double(color.b) / 255
             )
-=======
-            return BackgroundBlur(fromCValue: v)
->>>>>>> 6d2beed1
         }
 
         var unfocusedSplitOpacity: Double {
