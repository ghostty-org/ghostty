--- conflicted
+++ resolved
@@ -49,11 +49,7 @@
         init(configPath: String? = nil) {
             self.configPath = configPath
             // Initialize the global configuration.
-<<<<<<< HEAD
-            self.config = configPath.flatMap({ Self.readConfig(at: $0, finalize: true) }) ?? Config()
-=======
             self.config = Config(at: configPath)
->>>>>>> b6fb8a25
             if self.config.config == nil {
                 readiness = .error
                 return
@@ -150,11 +146,7 @@
             }
 
             // Hard or full updates have to reload the full configuration
-<<<<<<< HEAD
-            let newConfig = configPath.flatMap({ Self.readConfig(at: $0, finalize: true) }) ?? Config()
-=======
             let newConfig = Config(at: configPath)
->>>>>>> b6fb8a25
             guard newConfig.loaded else {
                 Ghostty.logger.warning("failed to reload configuration")
                 return
@@ -174,11 +166,7 @@
             // Hard or full updates have to reload the full configuration.
             // NOTE: We never set this on self.config because this is a surface-only
             // config. We free it after the call.
-<<<<<<< HEAD
-            let newConfig = configPath.flatMap({ Self.readConfig(at: $0, finalize: true) }) ?? Config()
-=======
             let newConfig = Config(at: configPath)
->>>>>>> b6fb8a25
             guard newConfig.loaded else {
                 Ghostty.logger.warning("failed to reload configuration")
                 return
