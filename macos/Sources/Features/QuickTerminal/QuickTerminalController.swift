--- conflicted
+++ resolved
@@ -33,18 +33,16 @@
     /// Tracks if we're currently handling a manual resize to prevent recursion
     private var isHandlingResize: Bool = false
 
-<<<<<<< HEAD
-    // The tab manager for the quick terminal
-    private(set) lazy var tabManager: QuickTerminalTabManager = {
-        let manager = QuickTerminalTabManager(controller: self)
-        return manager
-    }()
-=======
     /// This is set to false by init if the window managed by this controller should not be restorable.
     /// For example, terminals executing custom scripts are not restorable.
     let restorable: Bool
     private var restorationState: QuickTerminalRestorableState?
->>>>>>> 02869176
+
+    // The tab manager for the quick terminal
+    private(set) lazy var tabManager: QuickTerminalTabManager = {
+        let manager = QuickTerminalTabManager(controller: self, restorationState: self.restorationState)
+        return manager
+    }()
 
     init(_ ghostty: Ghostty.App,
          position: QuickTerminalPosition = .top,
@@ -134,16 +132,11 @@
         // window close so we can animate out.
         window.delegate = self
 
-<<<<<<< HEAD
         // The quick terminal uses UserDefaults-based restoration instead of macOS
         // window restoration. This is because macOS window restoration only works
         // for visible windows, and the quick terminal is often hidden when the app
         // quits. Using UserDefaults ensures consistent restoration regardless of
         // visibility state.
-=======
-        // The quick window is restored by `screenStateCache`.
-        // We disable this for better control
->>>>>>> 02869176
         window.isRestorable = false
 
         // Setup our configured appearance that we support.
@@ -394,8 +387,8 @@
 
         // If our surface tree is empty then we initialize a new terminal. The surface
         // tree can be empty if for example we run "exit" in the terminal and force
-        // animate out. Note: session restoration from UserDefaults happens earlier
-        // in QuickTerminalTabManager.init.
+        // animate out. Note: session restoration typically happens earlier in
+        // QuickTerminalTabManager.init which restores tabs from the restorationState.
         if surfaceTree.isEmpty,
            let ghostty_app = ghostty.app {
             if let tree = restorationState?.surfaceTree, !tree.isEmpty {
@@ -414,7 +407,7 @@
             } else {
                 var config = Ghostty.SurfaceConfiguration()
                 config.environmentVariables["GHOSTTY_QUICK_TERMINAL"] = "1"
-                
+
                 let view = Ghostty.SurfaceView(ghostty_app, baseConfig: config)
                 surfaceTree = SplitTree(view: view)
                 focusedSurface = view
@@ -706,24 +699,10 @@
         // would call this anyways but I can't be sure so I will do this too.
         hiddenDock = nil
 
-        // Save the quick terminal state for restoration on next launch.
-        // This handles the case where the quick terminal is hidden (not visible
-        // to macOS window restoration).
-        saveState()
-    }
-
-    /// Saves the current quick terminal state to UserDefaults.
-    func saveState() {
-        // Check if restoration is disabled
-        if let appDelegate = NSApp.delegate as? AppDelegate,
-           appDelegate.ghostty.config.windowSaveState == "never" {
-            QuickTerminalRestorableState.clearUserDefaults()
-            return
-        }
-
-        let state = QuickTerminalRestorableState(from: self, tabManager: tabManager)
-        state.saveToUserDefaults()
-    }
+        // Note: Quick terminal state is saved by AppDelegate's willEncodeRestorableState
+        // which handles encoding at the application level (not window level).
+    }
+
 
     @objc private func onToggleFullscreen(notification: SwiftUI.Notification) {
         guard let target = notification.object as? Ghostty.SurfaceView else { return }
